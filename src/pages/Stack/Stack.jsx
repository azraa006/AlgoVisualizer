import React, { useState, useEffect, useCallback } from "react";
import {
  ArrowLeft,
  Scissors,
  ArrowUpDown,
  BarChart4,
  SquareStack,
  Code2,
  Clock,
  TrendingUp,
  Star,
  Zap,
  Code,
  CheckCircle,
  LogIn,
  LogOut,
  Eye,
  RefreshCw,
  Layers,
  XCircle,
} from "lucide-react";

// ====================================================================================
// SHARED HELPER COMPONENTS
// ====================================================================================

const CodeLine = ({ line, content, activeLine }) => {
    const colorMapping = { purple: "text-purple-400", cyan: "text-cyan-400", "": "text-gray-200", pink: "text-pink-400", blue: "text-blue-400", sky: "text-sky-300", teal: "text-teal-300", amber: "text-amber-400", green: "text-green-500", indigo: "text-indigo-300", gray: "text-gray-500" };
    return (
        <div className={`block rounded-md transition-colors px-2 py-1 ${ activeLine === line ? "bg-sky-500/20 border-l-4 border-sky-400" : "" }`}>
            <span className="text-gray-500 w-8 inline-block text-right pr-4 select-none">{line}</span>
            {content.map((token, index) => (
                <span key={index} className={colorMapping[token.c]}>{token.t}</span>
            ))}
        </div>
    );
};

// ====================================================================================
// VISUALIZER COMPONENTS
// ====================================================================================

// --- Placeholder for SubarrayRanges ---
const SubarrayRanges = ({ navigate }) => (
    <div className="p-4 max-w-7xl mx-auto text-center">
        <h1 className="text-4xl font-bold text-violet-400">Sum of Subarray Ranges</h1>
        <p className="text-lg text-gray-400 mt-4">This visualizer is not yet implemented.</p>
    </div>
);

// --- Placeholder for LargestRectangleHistogram ---
const LargestRectangleHistogram = ({ navigate }) => (
     <div className="p-4 max-w-7xl mx-auto text-center">
        <h1 className="text-4xl font-bold text-red-400">Largest Rectangle in Histogram</h1>
        <p className="text-lg text-gray-400 mt-4">This visualizer is not yet implemented.</p>
    </div>
);

// --- Placeholder for RemoveKDigits ---
const RemoveKDigits = ({ navigate }) => {
    return (
        <div className="p-4 max-w-7xl mx-auto text-center">
            <h1 className="text-4xl font-bold text-amber-400">Remove K Digits</h1>
            <p className="text-lg text-gray-400 mt-4">This visualizer is a placeholder.</p>
        </div>
    );
};


// --- StackOperations Visualizer ---
const StackOperations = ({ navigate }) => {
  const [stack, setStack] = useState([]);
  const [inputValue, setInputValue] = useState("");
  const [lastOperation, setLastOperation] = useState(null);
  const [peekedValue, setPeekedValue] = useState(null);
  const [poppedValue, setPoppedValue] = useState(null);
  const [error, setError] = useState(null);

  const handlePush = () => {
    const num = parseInt(inputValue, 10);
    if (isNaN(num)) {
      setError("Please enter a valid number.");
      return;
    }
    if (stack.length >= 8) {
      setError("Stack is full! (Max 8 elements)");
      return;
    }
    setStack([...stack, num]);
    setLastOperation({ op: "push", value: num });
    setPeekedValue(null);
    setPoppedValue(null);
    setError(null);
    setInputValue("");
  };

  const handlePop = () => {
    if (stack.length === 0) {
      setError("Stack is empty. Cannot pop.");
      return;
    }
    const popped = stack[stack.length - 1];
    setStack(stack.slice(0, -1));
    setLastOperation({ op: "pop" });
    setPoppedValue(popped);
    setPeekedValue(null);
    setError(null);
  };

  const handlePeek = () => {
    if (stack.length === 0) {
      setError("Stack is empty. Cannot peek.");
      return;
    }
    const top = stack[stack.length - 1];
    setLastOperation({ op: "peek" });
    setPeekedValue(top);
    setPoppedValue(null);
    setError(null);
  };

  const handleReset = () => {
    setStack([]);
    setInputValue("");
    setLastOperation(null);
    setPeekedValue(null);
    setPoppedValue(null);
    setError(null);
  };

  const getCodeLine = () => {
    if (!lastOperation) return 0;
    switch (lastOperation.op) {
      case "push": return 2;
      case "pop": return 3;
      case "peek": return 4;
      default: return 0;
    }
  };

  const code = [ { l: 1, c: [{ t: "class", c: "purple" }, { t: " Stack {", c: "" }] }, { l: 2, c: [{ t: "  push(element)", c: "" }] }, { l: 3, c: [{ t: "  pop()", c: "" }] }, { l: 4, c: [{ t: "  peek()", c: "" }] }, { l: 5, c: [{ t: "  isEmpty()", c: "" }] }, { l: 6, c: [{ t: "}", c: "" }] }, ];

  return (
    <div className="p-4 max-w-7xl mx-auto">
      <header className="text-center mb-8">
        <h1 className="text-5xl font-bold bg-gradient-to-r from-green-400 to-emerald-500 bg-clip-text text-transparent">
          Stack Operations
        </h1>
        <p className="text-xl text-gray-400 mt-3">Visualizing a LIFO Data Structure</p>
      </header>
      <div className="bg-gray-800 p-5 rounded-xl shadow-2xl border border-gray-700 mb-6">
        <div className="flex flex-wrap items-center justify-center gap-4">
          <div className="flex items-center gap-2">
            <input type="text" value={inputValue} onChange={(e) => setInputValue(e.target.value)} onKeyDown={(e) => e.key === "Enter" && handlePush()} className="font-mono w-28 bg-gray-900 p-3 rounded-lg border-2 border-gray-600 focus:border-green-500 focus:outline-none transition-colors" placeholder="e.g., 42" />
            <button onClick={handlePush} className="flex items-center gap-2 bg-gradient-to-r from-green-500 to-emerald-600 hover:from-green-600 hover:to-emerald-700 text-white font-bold py-3 px-5 rounded-xl shadow-lg transition-all transform hover:scale-105"><LogIn size={18} /> Push</button>
          </div>
          <div className="flex items-center gap-2">
            <button onClick={handlePop} className="flex items-center gap-2 bg-gradient-to-r from-rose-500 to-red-600 hover:from-rose-600 hover:to-red-700 text-white font-bold py-3 px-5 rounded-xl shadow-lg transition-all transform hover:scale-105"><LogOut size={18} /> Pop</button>
            <button onClick={handlePeek} className="flex items-center gap-2 bg-gradient-to-r from-sky-500 to-blue-600 hover:from-sky-600 hover:to-blue-700 text-white font-bold py-3 px-5 rounded-xl shadow-lg transition-all transform hover:scale-105"><Eye size={18} /> Peek</button>
          </div>
          <button onClick={handleReset} className="flex items-center gap-2 bg-gray-600 hover:bg-gray-700 text-white font-bold py-3 px-5 rounded-xl shadow-lg transition-all transform hover:scale-105"><RefreshCw size={18} /> Reset</button>
        </div>
      </div>
      <div className="grid grid-cols-1 lg:grid-cols-3 gap-6">
        <div className="lg:col-span-1 space-y-6">
          <div className="bg-gradient-to-br from-gray-800 to-gray-850 p-5 rounded-2xl shadow-2xl border border-gray-700">
            <h3 className="font-bold text-2xl text-green-400 mb-4 pb-3 border-b border-gray-600 flex items-center gap-2"><Code size={22} /> Pseudocode</h3>
            <pre className="text-sm overflow-auto"><code className="font-mono leading-relaxed">
              {code.map((line) => <CodeLine key={line.l} line={line.l} content={line.c} activeLine={getCodeLine()} />)}
            </code></pre>
          </div>
          <div className={`p-5 rounded-2xl border-2 transition-all shadow-xl ${ error ? "bg-gradient-to-br from-red-900/40 to-rose-900/40 border-red-500" : lastOperation?.op === "push" ? "bg-gradient-to-br from-green-900/40 to-emerald-900/40 border-green-500" : "bg-gradient-to-br from-gray-800 to-gray-850 border-gray-700" }`}>
            <h3 className={`text-sm font-semibold flex items-center gap-2 mb-2 ${ error ? "text-red-300" : lastOperation?.op === "push" ? "text-green-300" : "text-gray-400" }`}><CheckCircle size={18} /> Operation Result</h3>
            <p className={`font-mono text-2xl font-bold ${ error ? "text-red-400" : lastOperation?.op === "push" ? "text-green-400" : "text-gray-400" }`}>
              {error ? <span className="flex items-center gap-2"><XCircle size={24} /> {error}</span> : !lastOperation ? "No operation yet" : lastOperation.op === "push" ? `Pushed ${lastOperation.value}` : lastOperation.op === "pop" ? `Popped ${poppedValue}` : lastOperation.op === "peek" ? `Peeked ${peekedValue}` : "Ready"}
            </p>
          </div>
        </div>
        <div className="lg:col-span-2 space-y-6">
          <div className="bg-gradient-to-br from-gray-800 to-gray-850 p-6 rounded-2xl border border-gray-700 shadow-2xl min-h-[500px] flex flex-col justify-end">
            <h3 className="font-bold text-xl text-gray-200 mb-4 flex items-center gap-2 self-start"><Layers size={22} /> Stack Visualization</h3>
            <div className="flex flex-col-reverse items-center gap-2 w-full h-full">
              {stack.map((val, i) => (
                <div key={i} className={`w-3/4 max-w-sm flex items-center justify-center h-16 rounded-lg text-2xl font-bold shadow-lg border-2 transition-all duration-300 animate-fade-in-up ${ i === stack.length - 1 ? "bg-gradient-to-br from-green-500 to-emerald-600 border-green-400" : "bg-gradient-to-br from-sky-500 to-blue-600 border-sky-400" }`}>{val}</div>
              ))}
              {stack.length === 0 && <div className="flex-grow flex items-center justify-center"><span className="text-gray-500 italic">Stack is empty</span></div>}
            </div>
            <div className="text-center text-gray-400 font-semibold mt-2 border-t-4 border-gray-600 pt-2 w-3/4 max-w-sm mx-auto">Base</div>
          </div>
          <div className="bg-gradient-to-br from-gray-800 to-gray-850 p-5 rounded-2xl border border-gray-700 shadow-xl grid grid-cols-2 gap-4">
            <div>
              <h3 className="text-gray-400 text-sm font-semibold mb-2">Top Element</h3>
              <p className="font-mono text-3xl font-bold text-sky-400">{stack.length > 0 ? stack[stack.length - 1] : "N/A"}</p>
            </div>
            <div>
              <h3 className="text-gray-400 text-sm font-semibold mb-2">Is Empty?</h3>
              <p className={`font-mono text-3xl font-bold ${stack.length === 0 ? "text-red-400" : "text-green-400"}`}>{stack.length === 0 ? "true" : "false"}</p>
            </div>
          </div>
        </div>
      </div>
    </div>
  );
};


// ====================================================================================
// COMPONENT 3: Algorithm List for Stacks
// ====================================================================================
const AlgorithmList = ({ navigate }) => {
  const [hoveredIndex, setHoveredIndex] = useState(null);
  const algorithms = [
     {
      name: "Stack Operations",
      number: "Basic",
      icon: Layers,
      description: "Visualize the core stack operations: Push, Pop, and Peek.",
      page: "StackOperations",
      difficulty: "Fundamental",
      difficultyColor: "text-cyan-400",
      difficultyBg: "bg-cyan-400/10",
      difficultyBorder: "border-cyan-400/30",
      gradient: "from-green-500 to-emerald-500",
      iconColor: "text-green-400",
      iconBg: "bg-green-500/20",
      borderColor: "border-green-500/30",
      technique: "LIFO",
      timeComplexity: "O(1)",
    },
    {
      name: "Largest Rectangle in Histogram",
      number: "84",
      icon: BarChart4,
      description: "Given a histogram's bar heights, find the area of the largest rectangle that can be formed.",
      page: "LargestRectangleHistogram",
      difficulty: "Hard",
      difficultyColor: "text-red-400",
      difficultyBg: "bg-red-400/10",
      difficultyBorder: "border-red-400/30",
      gradient: "from-red-500 to-rose-500",
      iconColor: "text-red-400",
      iconBg: "bg-red-500/20",
      borderColor: "border-red-500/30",
      technique: "Monotonic Stack",
      timeComplexity: "O(n)",
    },
    {
      name: "Remove K Digits",
      number: "402",
      icon: Scissors,
      description: "Given a number, remove K digits to create the smallest possible new number.",
      page: "RemoveKDigits",
      difficulty: "Medium",
      difficultyColor: "text-yellow-400",
      difficultyBg: "bg-yellow-400/10",
      difficultyBorder: "border-yellow-400/30",
      gradient: "from-amber-500 to-orange-500",
      iconColor: "text-amber-400",
      iconBg: "bg-amber-500/20",
      borderColor: "border-amber-500/30",
      technique: "Greedy + Stack",
      timeComplexity: "O(n)",
    },
    {
      name: "Sum of Subarray Ranges",
      number: "2104",
      icon: ArrowUpDown,
      description: "Calculate the sum of differences between largest and smallest elements over all subarrays.",
      page: "SubarrayRanges",
      difficulty: "Medium",
      difficultyColor: "text-yellow-400",
      difficultyBg: "bg-yellow-400/10",
      difficultyBorder: "border-yellow-400/30",
      gradient: "from-violet-500 to-purple-500",
      iconColor: "text-violet-400",
      iconBg: "bg-violet-500/20",
      borderColor: "border-violet-500/30",
      technique: "Monotonic Stack",
      timeComplexity: "O(n)",
    },
  ].sort((a, b) => {
      if(a.number === 'Basic') return -1;
      if(b.number === 'Basic') return 1;
      return parseInt(a.number) - parseInt(b.number)
  });

  return (
    <div className="px-6 py-8 max-w-7xl mx-auto">
      <header className="text-center mb-16 mt-8 relative">
        <div className="absolute top-0 left-1/3 w-64 h-64 bg-violet-500/10 rounded-full blur-3xl animate-pulse-slow pointer-events-none" />
        <div className="absolute top-10 right-1/3 w-80 h-80 bg-fuchsia-500/10 rounded-full blur-3xl animate-pulse-slow-delayed pointer-events-none" />
        <div className="relative z-10">
          <div className="flex flex-col sm:flex-row justify-center items-center gap-5 mb-6">
            <div className="relative"><SquareStack className="h-14 sm:h-16 w-14 sm:w-16 text-violet-400 animated-icon" /><Zap className="h-5 w-5 text-fuchsia-300 absolute -top-1 -right-1 animate-pulse" /></div>
            <h1 className="text-5xl sm:text-6xl md:text-7xl font-black tracking-tight bg-clip-text text-transparent bg-gradient-to-r from-violet-400 via-purple-400 to-fuchsia-400 animated-gradient">Stack Algorithms</h1>
          </div>
          <p className="text-lg sm:text-xl text-gray-300 mt-6 max-w-3xl mx-auto leading-relaxed px-4">Master stack-based problems using the <span className="font-bold text-transparent bg-clip-text bg-gradient-to-r from-violet-400 to-purple-400">LIFO principle</span> and <span className="font-bold text-transparent bg-clip-text bg-gradient-to-r from-purple-400 to-fuchsia-400">monotonic stacks</span></p>
          <div className="flex flex-wrap justify-center gap-3 mt-8 px-4">
            <div className="px-4 py-2 bg-gradient-to-r from-violet-500/10 to-purple-500/10 rounded-full border border-violet-500/30 backdrop-blur-sm"><div className="flex items-center gap-2"><Code2 className="h-3.5 w-3.5 text-violet-400" /><span className="text-xs font-medium text-gray-300">{algorithms.length} Problems</span></div></div>
            <div className="px-4 py-2 bg-gradient-to-r from-green-500/10 to-emerald-500/10 rounded-full border border-green-500/30 backdrop-blur-sm"><div className="flex items-center gap-2"><TrendingUp className="h-3.5 w-3.5 text-green-400" /><span className="text-xs font-medium text-gray-300">Advanced Techniques</span></div></div>
          </div>
        </div>
      </header>
      <div className="grid grid-cols-1 md:grid-cols-2 lg:grid-cols-3 gap-6">
        {algorithms.map((algo, index) => {
          const isHovered = hoveredIndex === index;
          const Icon = algo.icon;
          return (
            <div key={algo.name} onClick={() => navigate(algo.page)} onMouseEnter={() => setHoveredIndex(index)} onMouseLeave={() => setHoveredIndex(null)} className="group relative cursor-pointer animate-fade-in-up" style={{ animationDelay: `${index * 80}ms` }}>
              <div className={`absolute inset-0 rounded-2xl bg-gradient-to-br ${algo.gradient} opacity-0 group-hover:opacity-100 transition-opacity duration-500 blur-xl`} />
              <div className={`relative bg-gradient-to-br from-gray-900/95 to-gray-800/95 backdrop-blur-sm rounded-2xl p-6 border ${algo.borderColor} transition-all duration-300 transform group-hover:-translate-y-2 group-hover:scale-[1.02] group-hover:shadow-2xl`}>
                <div className="flex items-start justify-between mb-4">
                  <div className="flex items-center gap-4">
                    <div className={`p-3 ${algo.iconBg} rounded-xl transition-all duration-300 group-hover:scale-110 group-hover:rotate-6`}><Icon className={`h-10 w-10 ${ isHovered ? "text-white" : algo.iconColor } transition-colors duration-300`} /></div>
                    <div>
                      <div className="flex items-center gap-2 mb-1"><span className="text-xs font-mono text-gray-500">#{algo.number}</span><div className={`px-2 py-0.5 rounded-md text-xs font-bold ${algo.difficultyBg} ${algo.difficultyColor} border ${algo.difficultyBorder}`}>{algo.difficulty}</div></div>
                      <h2 className={`text-xl font-bold transition-colors duration-300 ${ isHovered ? "text-white" : "text-gray-200" }`}>{algo.name}</h2>
                    </div>
                  </div>
                </div>
                <p className="h-14 text-sm leading-relaxed mb-5 transition-colors duration-300">{algo.description}</p>
                <div className="flex items-center justify-between pt-4 border-t border-gray-800">
                  <div className="flex items-center gap-4">
                    <div className="flex items-center gap-1.5"><Star className="h-4 w-4 text-violet-400" /><span className="text-xs font-medium text-gray-400">{algo.technique}</span></div>
                    <div className="flex items-center gap-1.5"><Clock className="h-4 w-4 text-blue-400" /><span className="text-xs font-mono text-gray-400">{algo.timeComplexity}</span></div>
                  </div>
                  <div className={`transition-all duration-300 ${ isHovered ? "opacity-100 translate-x-0" : "opacity-0 -translate-x-2" }`}><div className="flex items-center gap-1"><span className="text-xs font-medium text-gray-400">Solve</span><ArrowLeft className="h-4 w-4 text-gray-400 rotate-180" /></div></div>
                </div>
              </div>
            </div>
          );
        })}
      </div>
      <div className="mt-12 text-center">
        <div className="inline-flex items-center gap-2 px-6 py-3 bg-gradient-to-r from-gray-800/80 to-gray-900/80 rounded-full border border-gray-700 backdrop-blur-sm"><TrendingUp className="h-4 w-4 text-green-400" /><span className="text-sm text-gray-400">More stack problems coming soon</span></div>
      </div>
    </div>
  );
};

<<<<<<< HEAD
// ====================================================================================
// COMPONENT 4: Page Wrapper
// ====================================================================================
const PageWrapper = ({ children }) => (
    <div className="bg-gray-950 text-white min-h-screen relative overflow-hidden">
      <div className="fixed inset-0 z-0 pointer-events-none">
        <div className="absolute top-0 left-1/4 w-96 h-96 bg-violet-500/20 rounded-full blur-3xl animate-float" />
        <div className="absolute bottom-0 right-1/4 w-96 h-96 bg-fuchsia-500/20 rounded-full blur-3xl animate-float-delayed" />
        <div className="absolute top-1/2 left-1/2 transform -translate-x-1/2 -translate-y-1/2 w-96 h-96 bg-purple-500/10 rounded-full blur-3xl animate-pulse-slow" />
      </div>
      <style>{`.animated-gradient { background-size: 200% auto; animation: gradient-animation 4s ease-in-out infinite; } @keyframes gradient-animation { 0%, 100% { background-position: 0% 50%; } 50% { background-position: 100% 50%; } } .animate-fade-in-up { animation: fade-in-up 0.6s cubic-bezier(0.16, 1, 0.3, 1) forwards; opacity: 0; } @keyframes fade-in-up { from { opacity: 0; transform: translateY(30px); } to { opacity: 1; transform: translateY(0); } } .animated-icon { animation: float-rotate 8s ease-in-out infinite; filter: drop-shadow(0 0 20px rgba(167, 139, 250, 0.6)); } @keyframes float-rotate { 0%, 100% { transform: translateY(0) rotate(0deg); } 33% { transform: translateY(-8px) rotate(120deg); } 66% { transform: translateY(-4px) rotate(240deg); } } .animate-pulse-slow, .animate-pulse-slow-delayed { animation: pulse-slow 4s ease-in-out infinite; animation-delay: var(--animation-delay, 0s); } @keyframes pulse-slow { 0%, 100% { opacity: 0.3; } 50% { opacity: 0.6; } } .animate-float, .animate-float-delayed { animation: float 20s ease-in-out infinite; animation-delay: var(--animation-delay, 0s); } @keyframes float { 0%, 100% { transform: translate(0, 0) scale(1); } 50% { transform: translate(30px, -30px) scale(1.1); } }`}</style>
      <div className="relative z-10">{children}</div>
    </div>
);


// ====================================================================================
// COMPONENT 5: Main Page Component
// ====================================================================================
const StackPage = ({ navigate: parentNavigate }) => {
  const [page, setPage] = useState("home");
=======
const StackPage = ({ navigate: parentNavigate, initialPage = null }) => {
  const [page, setPage] = useState(initialPage || "home");
>>>>>>> 7b6a7b8e
  const navigate = (newPage) => setPage(newPage);

  const renderPage = () => {
    switch (page) {
      case "StackOperations": return <StackOperations navigate={navigate} />;
      case "SubarrayRanges": return <SubarrayRanges navigate={navigate} />;
      case "RemoveKDigits": return <RemoveKDigits navigate={navigate} />;
      case "LargestRectangleHistogram": return <LargestRectangleHistogram navigate={navigate} />;
      case "home":
      default:
        return <AlgorithmList navigate={navigate} />;
    }
  };

  return (
    <PageWrapper>
      {page !== "home" && (
        <nav className="bg-gray-900/80 backdrop-blur-xl border-b border-gray-800 sticky top-0 z-50 h-16 flex items-center shadow-xl">
          <div className="max-w-7xl px-6 w-full mx-auto flex items-center justify-between">
            <button onClick={() => navigate("home")} className="flex items-center gap-2 text-gray-300 bg-gray-800/80 hover:bg-gray-700 active:bg-gray-600 px-5 py-2.5 rounded-xl text-sm font-medium transition-all duration-200 hover:scale-105 border border-gray-700 hover:border-gray-600"><ArrowLeft className="h-4 w-4" />Back to Problems</button>
            <div className="flex items-center gap-2"><SquareStack className="h-5 w-5 text-violet-400" /><span className="text-sm font-semibold text-gray-300">Stack Algorithms</span></div>
          </div>
        </nav>
      )}
      {page === "home" && parentNavigate && (
        <nav className="bg-gray-900/80 backdrop-blur-xl border-b border-gray-800 sticky top-0 z-50 h-16 flex items-center shadow-xl">
          <div className="max-w-7xl px-6 w-full ">
            <button onClick={() => parentNavigate("home")} className="flex items-center gap-2 text-gray-300 bg-gray-800/80 hover:bg-gray-700 active:bg-gray-600 px-5 py-2.5 rounded-xl text-sm font-medium transition-all duration-200 hover:scale-105 border border-gray-700 hover:border-gray-600"><ArrowLeft className="h-4 w-4" />Back to Home</button>
          </div>
        </nav>
      )}
      {renderPage()}
    </PageWrapper>
  );
};

export default StackPage;
<|MERGE_RESOLUTION|>--- conflicted
+++ resolved
@@ -338,7 +338,6 @@
   );
 };
 
-<<<<<<< HEAD
 // ====================================================================================
 // COMPONENT 4: Page Wrapper
 // ====================================================================================
@@ -360,10 +359,8 @@
 // ====================================================================================
 const StackPage = ({ navigate: parentNavigate }) => {
   const [page, setPage] = useState("home");
-=======
 const StackPage = ({ navigate: parentNavigate, initialPage = null }) => {
   const [page, setPage] = useState(initialPage || "home");
->>>>>>> 7b6a7b8e
   const navigate = (newPage) => setPage(newPage);
 
   const renderPage = () => {
